const express = require('express');
const cors = require('cors');
const http = require('http');
const storesRoutes = require('./routes/storesRoutes');
const merchantRoutes = require('./routes/merchantRoutes');
const userRoutes = require('./routes/userRoutes');
const serviceRoutes = require('./routes/serviceRoutes');
const { sequelize } = require('./models/index');
const uploadRoutes = require('./routes/upload');
const paymentRoutes = require('./routes/paymentRoutes');
const staffRoutes = require('./routes/staffRoutes');
const serviceFormsRoutes = require('./routes/serviceForms');
const offerRoutes = require('./routes/offerRoutes');
const bookingRoutes = require('./routes/bookingRoutes');
const socialsRoutes = require('./routes/socialsRoutes');
const reviewRoutes = require('./routes/reviewRoutes');
const transactionRoutes = require('./routes/transactionRoutes');
const formRoutes = require('./routes/formRoutes');
const formFieldRoutes = require('./routes/formFieldRoutes');
const formResponseRoutes = require('./routes/formResponses');
const followRoutes = require('./routes/followRoutes');
const likeRoutes = require('./routes/likeRoutes');
const categoryRoutes = require('./routes/categoryRoutes');
const chatRoutes = require('./routes/chatRoutes');
const branchRoutes = require('./routes/branchRoutes');
const heroRoutes = require('./routes/heroRoutes');
const merchantServiceRoutes = require('./routes/merchantServiceRoutes');
const { socketManager } = require('./socket/websocket');
const homedealsstores = require('./routes/homedealsstoresRoutes');
const favoritesRoutes = require('./routes/favoritesRoutes');
const serviceRequestRoutes = require('./routes/serviceRequestRoutes');
const locationRoutes = require('./routes/locationRoutes'); 
const notificationRoutes = require('./routes/notificationRoutes');
const swaggerUi = require('swagger-ui-express');
const fs = require('fs');
const path = require('path');
const swaggerFile = path.join(__dirname, 'swagger_output.json');
const merchantBookingRoutes = require('./routes/merchantBookingRoutes.js')
const NoShowHandlerService = require('./services/noShowHandlerService');
const AutoCompletionService = require('./services/autoCompletionService');

// Import API key middleware
const { apiKeyMiddleware } = require('./middleware/apiKey');

require('dotenv').config();

const app = express();



// ===============================
// CORS CONFIGURATION
// ===============================

const corsOptions = {
  origin: function (origin, callback) {
    // Allow requests with no origin (like mobile apps or curl requests)
    if (!origin) return callback(null, true);

    const allowedOrigins = process.env.CORS_ORIGINS?.split(',') || [
      'http://localhost:3000',     // User React app
      'http://localhost:5173',     // Merchant Vite app (dev)
      'http://localhost:5174',     // Alternative Vite port
      'http://localhost:4173',     // Merchant Vite app (preview)
      'https://discoun3ree.com',
      'https://merchants.discoun3ree.com',
      'https://admin.discoun3ree.com'
    ];

    if (allowedOrigins.indexOf(origin) !== -1) {
      callback(null, true);
    } else {
      console.log(`CORS blocked origin: ${origin}`);
      callback(new Error('Not allowed by CORS'));
    }
  },
  credentials: true, // Allow cookies to be sent
  methods: ['GET', 'POST', 'PUT', 'DELETE', 'PATCH', 'OPTIONS'],
  allowedHeaders: [
    'Content-Type',
    'Authorization',
    'X-Requested-With',
    'Accept',
    'User-Type',
    'user-type', 
    'Origin',
    'api-key',
    'x-api-key',
    'X-API-Key',
    'credentials',
    'Access-Control-Allow-Credentials',
    'Cache-Control',
    'Pragma'
  ],
  exposedHeaders: ['Authorization', 'Content-Type'],
  maxAge: 86400, // 24 hours
  optionsSuccessStatus: 200 // For legacy browser support
};

// Apply CORS middleware FIRST
app.use(cors(corsOptions));

// Handle preflight requests explicitly
app.options('*', cors(corsOptions));

// Additional CORS middleware for extra compatibility
app.use((req, res, next) => {
  const origin = req.headers.origin;
  const allowedOrigins = process.env.CORS_ORIGINS?.split(',') || [
    'http://localhost:3000',
    'http://localhost:5173',
    'http://localhost:5174',
    'http://localhost:4173',
    'https://discoun3ree.com',
    'https://merchants.discoun3ree.com',
    'https://admin.discoun3ree.com'
  ];

  if (allowedOrigins.includes(origin)) {
    res.header('Access-Control-Allow-Origin', origin);
  }

  res.header('Access-Control-Allow-Credentials', 'true');
  res.header('Access-Control-Allow-Methods', 'GET,PUT,POST,DELETE,PATCH,OPTIONS');
  res.header('Access-Control-Allow-Headers',
    'Origin, X-Requested-With, Content-Type, Accept, Authorization, Cache-Control, Pragma, credentials, api-key, x-api-key, X-API-Key, User-Type, user-type'
  );

  // Handle preflight requests
  if (req.method === 'OPTIONS') {
    res.status(200).json({ body: "OK" });
  } else {
    next();
  }
});

// Trust proxy (important for production deployments)
app.set('trust proxy', 1);

// Basic middleware
app.use(express.json({ limit: '50mb' }));
app.use(express.urlencoded({ extended: true, limit: '50mb' }));

// Apply API key middleware (optional in development)
app.use(apiKeyMiddleware);

// Security headers
app.use((req, res, next) => {
  res.header('X-Content-Type-Options', 'nosniff');
  res.header('X-Frame-Options', 'DENY');
  res.header('X-XSS-Protection', '1; mode=block');
  next();
});

// Request logging for development
if (process.env.NODE_ENV === 'development') {
  app.use((req, res, next) => {
    const timestamp = new Date().toISOString();
    console.log(`${timestamp} - ${req.method} ${req.path}`);
    
    if (req.method === 'OPTIONS') {
      console.log('  - PREFLIGHT REQUEST');
      console.log('  - Origin:', req.headers.origin);
      console.log('  - Requested Headers:', req.headers['access-control-request-headers']);
    }
    
    if (req.path.includes('/request-service') || req.path.includes('/merchant')) {
      console.log('Service Request API Call:', {
        method: req.method,
        path: req.path,
        hasAuth: !!req.headers.authorization,
        userAgent: req.headers['user-agent']?.substring(0, 50)
      });
    }
    
    next();
  });
}

// Health check endpoint
app.get('/health', (req, res) => {
  res.status(200).json({
    status: 'OK',
    timestamp: new Date().toISOString(),
    environment: process.env.NODE_ENV || 'development',
    database: 'connected',
    features: {
      serviceRequests: true,
      storeBasedOffers: true,
      merchantDashboard: true,
      locationServices: true // ADD THIS
    }
  });
});

// CORS test endpoint
app.get('/api/v1/cors-test', (req, res) => {
  res.status(200).json({
    message: 'CORS is working!',
    origin: req.headers.origin,
    method: req.method,
    headers: req.headers,
    timestamp: new Date().toISOString(),
    serviceRequestsEnabled: true,
    locationServicesEnabled: true // ADD THIS
  });
});

// ===============================
// API ROUTES
// ===============================

// Core user and merchant routes first
app.use('/api/v1/users', userRoutes);
app.use('/api/v1/merchants', merchantRoutes);

// Location routes - ADD THIS SECTION
app.use('/api/v1/locations', locationRoutes);

// Service request routes
app.use('/api/v1/request-service', serviceRequestRoutes);
app.use('/api/v1/merchant', merchantServiceRoutes);

// Store and service routes
app.use('/api/v1/stores', storesRoutes);
app.use('/api/v1/services', serviceRoutes);

// Other feature routes
app.use('/api/v1/upload', uploadRoutes);
app.use('/api/v1/payments', paymentRoutes);
app.use('/api/v1/staff', staffRoutes);
app.use('/api/v1/offers', offerRoutes);
app.use('/api/v1/bookings', bookingRoutes); // User-facing booking routes
app.use('/api/v1/hero', heroRoutes);
app.use('/api/v1', socialsRoutes);
app.use('/api/v1/branches', branchRoutes);
app.use('/api/v1', reviewRoutes);
app.use('/api/v1/categories', categoryRoutes);
app.use('/api/v1/service-forms', serviceFormsRoutes);
app.use('/api/v1/transactions', transactionRoutes);
app.use('/api/v1/follows', followRoutes);
app.use('/api/v1/home-deals-stores', homedealsstores);
app.use('/api/v1/chat', chatRoutes);
app.use('/api/v1/likes', likeRoutes);
app.use('/api/v1/forms', formRoutes);
app.use('/api/v1/form-fields', formFieldRoutes);
app.use('/api/v1/form-responses', formResponseRoutes);
app.use('/api/v1/users', favoritesRoutes);     
app.use('/api/v1/offers', favoritesRoutes); 
app.use('/api/v1/notifications', notificationRoutes);
app.use('/api/v1/merchant/bookings', merchantBookingRoutes);

// Static file serving
app.use('/qrcodes', express.static(path.join(__dirname, 'public', 'qrcodes')));
app.use('/uploads', express.static(path.join(__dirname, 'uploads')));

// API Documentation
if (fs.existsSync(swaggerFile)) {
  app.use(
    '/api/v1/api-docs',
    swaggerUi.serve,
    swaggerUi.setup(JSON.parse(fs.readFileSync(swaggerFile, 'utf8')))
  );
}

// ===============================
// DATABASE INITIALIZATION - PRODUCTION READY
// ===============================

async function removeProblematicConstraints() {
  try {
    console.log('Checking for problematic sender_id constraints...');
    
    const [results] = await sequelize.query(`
      SELECT CONSTRAINT_NAME 
      FROM information_schema.KEY_COLUMN_USAGE 
      WHERE TABLE_SCHEMA = DATABASE()
        AND TABLE_NAME = 'messages' 
        AND COLUMN_NAME = 'sender_id'
        AND REFERENCED_TABLE_NAME = 'users'
    `);
    
    for (const constraint of results) {
      try {
        await sequelize.query(`ALTER TABLE messages DROP FOREIGN KEY ${constraint.CONSTRAINT_NAME}`);
        console.log(`Removed problematic constraint: ${constraint.CONSTRAINT_NAME}`);
      } catch (dropError) {
        console.log(`Could not remove constraint ${constraint.CONSTRAINT_NAME}:`, dropError.message);
      }
    }
    
    if (results.length === 0) {
      console.log('No problematic sender_id constraints found');
    }
    
  } catch (error) {
    console.log('Constraint check completed with warnings:', error.message);
  }
}

async function initializeDatabase() {
  try {
    console.log('Initializing database connection...');
    
    // Step 1: Test database connection (no syncing)
    await sequelize.authenticate();
    console.log('Database connection established successfully');
    
    // Step 2: Remove any problematic foreign key constraints
    await removeProblematicConstraints();
    
<<<<<<< HEAD

   // Step 3: Force sync database if environment variable is set
=======
    // Step 3: Force sync database if environment variable is set
>>>>>>> 69c5c213
if (process.env.FORCE_DB_SYNC === 'true') {
  console.log('🔄 FORCE_DB_SYNC enabled - Syncing database schema...');
  await sequelize.sync({ alter: true });
  console.log('✅ Database schema synced successfully');
}

// Step 4: Verify models are accessible
await verifyModelsAccessible();

console.log('Database initialization completed successfully');
    
    console.log('Database initialization completed successfully');

  } catch (err) {
    console.error('Database initialization failed:', err.message);
    
    // In production, exit if database connection fails
    if (process.env.NODE_ENV === 'production') {
      console.error('Fatal: Database connection required in production');
      process.exit(1);
    } else {
      console.log('Continuing in development mode despite database issues...');
    }
  }
}

async function verifyModelsAccessible() {
  try {
    const models = sequelize.models;
    const modelStatus = {};
    
    // Test a few key models without syncing
    const testModels = ['User', 'Store', 'Message', 'Merchant'];
    
    for (const modelName of testModels) {
      if (models[modelName]) {
        try {
          // Just run a count query to verify table exists
          const count = await models[modelName].count();
          modelStatus[modelName] = { accessible: true, count };
          console.log(`Model ${modelName}: accessible (${count} records)`);
        } catch (error) {
          modelStatus[modelName] = { accessible: false, error: error.message };
          console.log(`Model ${modelName}: not accessible -`, error.message);
        }
      } else {
        modelStatus[modelName] = { accessible: false, error: 'Model not found' };
      }
    }
    
    return modelStatus;
  } catch (error) {
    console.log('Model verification completed with warnings:', error.message);
  }
}

// Initialize database connection
initializeDatabase();

// ===============================
// ERROR HANDLING
// ===============================

app.use((err, req, res, next) => {
  console.error('Unhandled error:', err);

  // CORS error handling
  if (err.message === 'Not allowed by CORS') {
    return res.status(403).json({
      message: 'CORS policy violation',
      errors: {}
    });
  }

  // Service request specific error handling
  if (err.message.includes('ServiceRequest') || err.message.includes('ServiceOffer')) {
    return res.status(400).json({
      success: false,
      message: 'Service request error',
      error: process.env.NODE_ENV === 'development' ? err.message : 'Service request operation failed',
      errors: {}
    });
  }

  // Authentication errors
  if (err.name === 'JsonWebTokenError' || err.name === 'TokenExpiredError') {
    return res.status(401).json({
      success: false,
      message: 'Authentication failed',
      errors: {}
    });
  }

  // Default error response
  res.status(err.status || 500).json({
    message: process.env.NODE_ENV === 'development'
      ? err.message
      : 'Internal server error',
    errors: {},
    ...(process.env.NODE_ENV === 'development' && { stack: err.stack })
  });
});

// 404 handler
app.use('*', (req, res) => {
  res.status(404).json({
    message: `Route ${req.method} ${req.originalUrl} not found`,
    errors: {}
  });
});

// ===============================
// DEVELOPMENT DEBUG ROUTES ONLY
// ===============================

if (process.env.NODE_ENV === 'development') {
  const jwt = require('jsonwebtoken');

  // Database health check
  app.get('/api/v1/debug/db-status', async (req, res) => {
    try {
      const modelStatus = await verifyModelsAccessible();
      
      res.json({
        success: true,
        models: modelStatus,
        timestamp: new Date().toISOString()
      });
    } catch (error) {
      res.status(500).json({
        success: false,
        error: error.message
      });
    }
  });

  // Service request health check
  app.get('/api/v1/debug/service-requests-health', async (req, res) => {
    try {
      const { ServiceRequest, ServiceOffer, Store, User } = sequelize.models;
      
      const health = {
        models: {
          ServiceRequest: !!ServiceRequest,
          ServiceOffer: !!ServiceOffer,
          Store: !!Store,
          User: !!User
        },
        counts: {}
      };
      
      if (ServiceRequest) {
        try {
          health.counts.serviceRequests = await ServiceRequest.count();
        } catch (e) {
          health.counts.serviceRequests = 'Error: ' + e.message;
        }
      }
      if (ServiceOffer) {
        try {
          health.counts.serviceOffers = await ServiceOffer.count();
        } catch (e) {
          health.counts.serviceOffers = 'Error: ' + e.message;
        }
      }
      if (Store) {
        try {
          health.counts.stores = await Store.count();
        } catch (e) {
          health.counts.stores = 'Error: ' + e.message;
        }
      }
      
      res.json({
        success: true,
        serviceRequestsHealthy: Object.values(health.models).every(Boolean),
        health,
        timestamp: new Date().toISOString()
      });
    } catch (error) {
      res.status(500).json({
        success: false,
        error: error.message
      });
    }
  });

  // LOCATION DEBUG ENDPOINT - ADD THIS
  app.get('/api/v1/debug/location-health', async (req, res) => {
    try {
      const { Store, Offer, Service } = sequelize.models;
      
      const health = {
        models: {
          Store: !!Store,
          Offer: !!Offer,
          Service: !!Service
        },
        counts: {},
        sampleLocations: []
      };
      
      if (Store) {
        try {
          health.counts.stores = await Store.count();
          const sampleStores = await Store.findAll({
            attributes: ['location'],
            where: {
              location: { [require('sequelize').Op.not]: null }
            },
            limit: 5,
            raw: true
          });
          health.sampleLocations = sampleStores.map(s => s.location);
        } catch (e) {
          health.counts.stores = 'Error: ' + e.message;
        }
      }
      
      res.json({
        success: true,
        locationHealthy: Object.values(health.models).every(Boolean),
        health,
        timestamp: new Date().toISOString()
      });
    } catch (error) {
      res.status(500).json({
        success: false,
        error: error.message
      });
    }
  });

  // Test user authentication
  app.post('/api/v1/users/login', (req, res) => {
    console.log('Login attempt:', req.body);
    const { email, password } = req.body;

    if (!email || !password) {
      return res.status(400).json({
        message: 'Email and password required',
        errors: {}
      });
    }

    const token = jwt.sign(
      {
        userId: 'user-test-123',
        id: 'user-test-123',
        email: email,
        type: 'user',
        userType: 'customer'
      },
      process.env.JWT_SECRET || 'your-secret-key',
      { expiresIn: '30d' }
    );

    return res.status(200).json({
      message: 'Login successful',
      user: {
        id: 'user-test-123',
        firstName: 'Test',
        lastName: 'User',
        email: email,
        phoneNumber: '+1234567890',
        userType: 'customer',
        isEmailVerified: true,
        isPhoneVerified: true,
      },
      access_token: token,
    });
  });

  // Test merchant authentication
  app.post('/api/v1/merchants/login', (req, res) => {
    console.log('Merchant login attempt:', req.body);
    const { email, password } = req.body;

    if (!email || !password) {
      return res.status(400).json({
        message: 'Email and password required',
        errors: {}
      });
    }

    const token = jwt.sign(
      {
        userId: 'merchant-test-123',
        id: 'merchant-test-123',
        email: email,
        type: 'merchant',
        userType: 'merchant'
      },
      process.env.JWT_SECRET || 'your-secret-key',
      { expiresIn: '30d' }
    );

    return res.status(200).json({
      message: 'Merchant login successful',
      user: {
        id: 'merchant-test-123',
        firstName: 'Test',
        lastName: 'Merchant',
        email: email,
        phoneNumber: '+1234567890',
        userType: 'merchant',
        isEmailVerified: true,
        isPhoneVerified: true,
      },
      access_token: token,
      merchant: {
        id: 'merchant-test-123',
        first_name: 'Test',
        last_name: 'Merchant',
        email_address: email,
        phone_number: '+1234567890'
      }
    });
  });

  // OTP verification for testing
  app.post('/api/v1/users/verify-otp', (req, res) => {
    console.log('OTP verification request:', req.body);
    const { phone, otp } = req.body;

    if (['123456', '111111', '000000', '999999'].includes(otp)) {
      return res.status(200).json({
        message: 'Phone number verified successfully',
        success: true
      });
    }

    return res.status(400).json({
      message: 'Invalid OTP',
      errors: { otp: 'Use 123456, 111111, 000000, or 999999 for testing' }
    });
  });

  app.post('/api/v1/users/resend-otp', (req, res) => {
    console.log('OTP resend request:', req.body);
    return res.status(200).json({
      message: 'OTP sent successfully',
      success: true,
      testOtp: '123456'
    });
  });

  app.get('/api/v1/users/profile', (req, res) => {
    const authHeader = req.headers.authorization;
    if (!authHeader || !authHeader.startsWith('Bearer ')) {
      return res.status(401).json({
        success: false,
        message: 'No token provided'
      });
    }

    const token = authHeader.substring(7);
    try {
      const decoded = jwt.verify(token, process.env.JWT_SECRET || 'your-secret-key');
      return res.status(200).json({
        success: true,
        user: {
          id: decoded.userId || decoded.id,
          firstName: 'Test',
          lastName: 'User',
          email: decoded.email,
          phoneNumber: '+1234567890',
          userType: decoded.userType || 'customer'
        }
      });
    } catch (error) {
      return res.status(401).json({
        success: false,
        message: 'Invalid token'
      });
    }
  });

  app.post('/api/v1/users/register', (req, res) => {
    console.log('Registration attempt:', req.body);
    const { firstName, lastName, email, phoneNumber, password } = req.body;

    const token = jwt.sign(
      {
        userId: 'user-test-456',
        id: 'user-test-456',
        email: email,
        type: 'user',
        userType: 'customer'
      },
      process.env.JWT_SECRET || 'your-secret-key',
      { expiresIn: '30d' }
    );

    return res.status(201).json({
      message: 'Registration successful',
      user: {
        id: 'user-test-456',
        firstName: firstName,
        lastName: lastName,
        email: email,
        phoneNumber: phoneNumber,
        userType: 'customer',
      },
      access_token: token,
    });
  });
}

// Create HTTP Server
const server = http.createServer(app);

// WebSocket Setup
socketManager.initialize(server, {
  cors: {
    origin: process.env.SOCKET_CORS_ORIGINS?.split(',') || [
      'http://localhost:3000',
      'http://localhost:5173',
      'http://localhost:5174',
      'http://localhost:4173',
      'https://discoun3ree.com',
      'https://merchants.discoun3ree.com'
    ],
    methods: ['GET', 'POST'],
    credentials: true
  }
});

const PORT = process.env.PORT || 4000;

server.listen(PORT, () => {
  console.log(`Server running on port ${PORT}`);
  console.log(`API Documentation: http://localhost:${PORT}/api/v1/api-docs`);
  console.log(`Health Check: http://localhost:${PORT}/health`);
  console.log(`CORS Test: http://localhost:${PORT}/api/v1/cors-test`);
  console.log(`Environment: ${process.env.NODE_ENV || 'development'}`);
  console.log(`Chat API: http://localhost:${PORT}/api/v1/chat/*`);
  console.log(`Service Request API: http://localhost:${PORT}/api/v1/request-service/*`);
  console.log(`Merchant Service API: http://localhost:${PORT}/api/v1/merchant/*`);
  console.log(`Location API: http://localhost:${PORT}/api/v1/locations/*`); // ADD THIS LINE
  
  if (process.env.NODE_ENV === 'development') {
    console.log(`Debug Endpoints:`);
    console.log(`  - DB Status: http://localhost:${PORT}/api/v1/debug/db-status`);
    console.log(`  - Service Request Health: http://localhost:${PORT}/api/v1/debug/service-requests-health`);
    console.log(`  - Location Health: http://localhost:${PORT}/api/v1/debug/location-health`); // ADD THIS LINE
  }
});

// Graceful shutdown
const gracefulShutdown = async (signal) => {
  console.log(`\nReceived ${signal}. Shutting down gracefully...`);

  server.close(async () => {
    console.log('HTTP server closed');

    try {
      await sequelize.close();
      console.log('Database connection closed');
    } catch (error) {
      console.error('Error closing database connection:', error);
    }

    console.log('Process terminated');
    process.exit(0);
  });

  // Force close after 10 seconds
  setTimeout(() => {
    console.error('Forced shutdown after 10 seconds');
    process.exit(1);
  }, 10000);
};

process.on('SIGTERM', () => gracefulShutdown('SIGTERM'));
process.on('SIGINT', () => gracefulShutdown('SIGINT'));

// Handle uncaught exceptions
process.on('uncaughtException', (error) => {
  console.error('Uncaught Exception:', error);
  gracefulShutdown('uncaughtException');
});

// Handle unhandled promise rejections
process.on('unhandledRejection', (reason, promise) => {
  console.error('Unhandled Rejection at:', promise, 'reason:', reason);
  gracefulShutdown('unhandledRejection');
});

const noShowHandler = new NoShowHandlerService(require('./models'));
const autoCompletionHandler = new AutoCompletionService(require('./models'));
noShowHandler.start();
autoCompletionHandler.start();

// Graceful shutdown
process.on('SIGTERM', () => {
  console.log('Shutting down booking automation services...');
  noShowHandler.stop();
  autoCompletionHandler.stop();
});

process.on('SIGINT', () => {
  console.log('Shutting down booking automation services...');
  noShowHandler.stop();
  autoCompletionHandler.stop();
});


module.exports = app;<|MERGE_RESOLUTION|>--- conflicted
+++ resolved
@@ -309,23 +309,19 @@
     // Step 2: Remove any problematic foreign key constraints
     await removeProblematicConstraints();
     
-<<<<<<< HEAD
-
-   // Step 3: Force sync database if environment variable is set
-=======
+
     // Step 3: Force sync database if environment variable is set
->>>>>>> 69c5c213
-if (process.env.FORCE_DB_SYNC === 'true') {
-  console.log('🔄 FORCE_DB_SYNC enabled - Syncing database schema...');
-  await sequelize.sync({ alter: true });
-  console.log('✅ Database schema synced successfully');
-}
-
-// Step 4: Verify models are accessible
-await verifyModelsAccessible();
-
-console.log('Database initialization completed successfully');
-    
+    if (process.env.FORCE_DB_SYNC === 'true') {
+      console.log('🔄 FORCE_DB_SYNC enabled - Syncing database schema...');
+      await sequelize.sync({ alter: true });
+      console.log('✅ Database schema synced successfully');
+    }
+    
+    // Step 4: Verify models are accessible
+    await verifyModelsAccessible();
+
+    console.log('Database initialization completed successfully');
+        
     console.log('Database initialization completed successfully');
 
   } catch (err) {
